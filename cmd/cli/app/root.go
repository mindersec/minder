//
// Copyright 2023 Stacklok, Inc.
//
// Licensed under the Apache License, Version 2.0 (the "License");
// you may not use this file except in compliance with the License.
// You may obtain a copy of the License at
//
//     http://www.apache.org/licenses/LICENSE-2.0
//
// Unless required by applicable law or agreed to in writing, software
// distributed under the License is distributed on an "AS IS" BASIS,
// WITHOUT WARRANTIES OR CONDITIONS OF ANY KIND, either express or implied.
// See the License for the specific language governing permissions and
// limitations under the License.

// Package app provides the root command for the minder CLI
package app

import (
	"os"

	"github.com/spf13/cobra"
	"github.com/spf13/viper"

	clientconfig "github.com/stacklok/minder/internal/config/client"
	ghclient "github.com/stacklok/minder/internal/providers/github"
	"github.com/stacklok/minder/internal/util/cli"
)

var (
	cfgFile string // config file (default is $PWD/config.yaml)

	// RootCmd represents the base command when called without any subcommands
	RootCmd = &cobra.Command{
		Use:   "minder",
		Short: "Minder controls the hosted minder service",
		Long: `For more information about minder, please visit:
https://docs.stacklok.com/minder`,
		SilenceErrors: true, // don't print errors twice, we handle them in cli.ExitNicelyOnError
	}

	// This is a "help topic", which is represented as a command with no "Run" function.
	// See https://github.com/spf13/cobra/issues/393#issuecomment-282741924 and
	// https://pkg.go.dev/github.com/spf13/cobra#Command.IsAdditionalHelpTopicCommand
	configHelpCmd = &cobra.Command{
		Use:   "config",
		Short: "How to manage minder CLI configuration",
		Long: `In addition to the command-line flags, many minder options can be set via a configuration file in the YAML format.

Configuration options include:
- provider
- project
- output
- grpc_server.host
- grpc_server.port
- grpc_server.insecure
- identity.cli.issuer_url
- identity.cli.client_id

By default, we look for the file as $PWD/config.yaml. You can specify a custom path via the --config flag, or by setting the MINDER_CONFIG environment variable.`,
	}
)

const (
	// JSON is the json format for output
	JSON = "json"
	// YAML is the yaml format for output
	YAML = "yaml"
	// Table is the table format for output
	Table = "table"
)

// Execute adds all child commands to the root command and sets flags appropriately.
func Execute() {
	RootCmd.SetOut(os.Stdout)
	RootCmd.SetErr(os.Stderr)
	err := RootCmd.Execute()
	cli.ExitNicelyOnError(err, "")
}

func init() {
	cobra.OnInitialize(initConfig)

	// Register minder cli flags - gRPC client config and identity config
	if err := clientconfig.RegisterMinderClientFlags(viper.GetViper(), RootCmd.PersistentFlags()); err != nil {
		RootCmd.Printf("error: %s", err)
		os.Exit(1)
	}

<<<<<<< HEAD
	RootCmd.AddCommand(configHelpCmd)
=======
	RootCmd.PersistentFlags().StringVar(&cfgFile, "config", "", "Config file (default is $PWD/config.yaml)")
>>>>>>> 3cdf715a
}

func initConfig() {
	if cfgFile != "" {
		viper.SetConfigFile(cfgFile)
	} else if os.Getenv("MINDER_CONFIG") != "" {
		viper.SetConfigFile(os.Getenv("MINDER_CONFIG"))
	} else {
		// use defaults
		viper.SetConfigName("config")
		viper.AddConfigPath(".")
	}
	viper.SetConfigType("yaml")
	viper.AutomaticEnv()

	if err := viper.ReadInConfig(); err != nil {
		if _, ok := err.(viper.ConfigFileNotFoundError); ok {
			// Config file not found; use default values
			RootCmd.PrintErrln("No config file present, using default values.")
		} else {
			// Some other error occurred
			RootCmd.Printf("Error reading config file: %s", err)
		}
	}
}

// IsOutputFormatSupported returns true if the output format is supported
func IsOutputFormatSupported(output string) bool {
	for _, format := range SupportedOutputFormats() {
		if output == format {
			return true
		}
	}
	return false
}

// SupportedOutputFormats returns the supported output formats
func SupportedOutputFormats() []string {
	return []string{JSON, YAML, Table}
}

// IsProviderSupported returns true if the provider is supported
func IsProviderSupported(provider string) bool {
	for _, p := range SupportedProviders() {
		if provider == p {
			return true
		}
	}
	return false
}

// SupportedProviders returns the supported providers list
func SupportedProviders() []string {
	return []string{ghclient.Github}
}<|MERGE_RESOLUTION|>--- conflicted
+++ resolved
@@ -87,14 +87,12 @@
 		os.Exit(1)
 	}
 
-<<<<<<< HEAD
 	RootCmd.AddCommand(configHelpCmd)
-=======
 	RootCmd.PersistentFlags().StringVar(&cfgFile, "config", "", "Config file (default is $PWD/config.yaml)")
->>>>>>> 3cdf715a
 }
 
 func initConfig() {
+	viper.SetEnvPrefix("minder")
 	if cfgFile != "" {
 		viper.SetConfigFile(cfgFile)
 	} else if os.Getenv("MINDER_CONFIG") != "" {
