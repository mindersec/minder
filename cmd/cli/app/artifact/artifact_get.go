//
// Copyright 2023 Stacklok, Inc.
//
// Licensed under the Apache License, Version 2.0 (the "License");
// you may not use this file except in compliance with the License.
// You may obtain a copy of the License at
//
//     http://www.apache.org/licenses/LICENSE-2.0
//
// Unless required by applicable law or agreed to in writing, software
// distributed under the License is distributed on an "AS IS" BASIS,
// WITHOUT WARRANTIES OR CONDITIONS OF ANY KIND, either express or implied.
// See the License for the specific language governing permissions and
// limitations under the License.

package artifact

import (
	"fmt"
	"os"

	"github.com/spf13/cobra"
	"github.com/spf13/viper"

	"github.com/stacklok/mediator/internal/util"
	pb "github.com/stacklok/mediator/pkg/generated/protobuf/go/mediator/v1"
)

// repo_listCmd represents the list command to list repos with the
// mediator control plane
var artifact_getCmd = &cobra.Command{
	Use:   "get",
	Short: "Get artifact details",
	Long:  `Artifact get will get artifact details from an artifact, for a given id`,
	PreRun: func(cmd *cobra.Command, args []string) {
		if err := viper.BindPFlags(cmd.Flags()); err != nil {
			fmt.Fprintf(os.Stderr, "error binding flags: %s", err)
		}
	},
	RunE: func(cmd *cobra.Command, args []string) error {
<<<<<<< HEAD
		provider := util.GetConfigValue("provider", "provider", cmd, "").(string)
		artifact_type := util.GetConfigValue("type", "type", cmd, "").(string)
		name := util.GetConfigValue("name", "name", cmd, "").(string)
=======

		grpc_host := util.GetConfigValue("grpc_server.host", "grpc-host", cmd, "").(string)
		grpc_port := util.GetConfigValue("grpc_server.port", "grpc-port", cmd, 0).(int)

>>>>>>> 74162bad
		tag := util.GetConfigValue("tag", "tag", cmd, "").(string)
		artifactID := viper.GetInt32("id")
		latest_versions := viper.GetInt32("latest-versions")

		// tag and latest versions cannot be set at same time
		if tag != "" && latest_versions != 1 {
			fmt.Fprintf(os.Stderr, "tag and latest versions cannot be set at the same time")
			os.Exit(1)
		}

		conn, err := util.GrpcForCommand(cmd)
		util.ExitNicelyOnError(err, "Error getting grpc connection")
		defer conn.Close()

		client := pb.NewArtifactServiceClient(conn)
		ctx, cancel := util.GetAppContext()
		defer cancel()

		// check artifact by name
		art, err := client.GetArtifactById(ctx, &pb.GetArtifactByIdRequest{
			Id:             artifactID,
			LatestVersions: latest_versions,
			Tag:            tag,
		})
		util.ExitNicelyOnError(err, "Error getting repo by id")
		out, err := util.GetJsonFromProto(art)
		util.ExitNicelyOnError(err, "Error getting json from proto")
		fmt.Println(out)
		return nil
	},
}

func init() {
	ArtifactCmd.AddCommand(artifact_getCmd)
	artifact_getCmd.Flags().Int32P("id", "i", 0, "ID of the artifact to get info from")
	artifact_getCmd.Flags().Int32P("latest-versions", "v", 1, "Latest artifact versions to retrieve")
	artifact_getCmd.Flags().StringP("tag", "", "", "Specific artifact tag to retrieve")
	if err := artifact_getCmd.MarkFlagRequired("id"); err != nil {
		fmt.Fprintf(os.Stderr, "Error marking flag as required: %s\n", err)
	}
}<|MERGE_RESOLUTION|>--- conflicted
+++ resolved
@@ -38,16 +38,6 @@
 		}
 	},
 	RunE: func(cmd *cobra.Command, args []string) error {
-<<<<<<< HEAD
-		provider := util.GetConfigValue("provider", "provider", cmd, "").(string)
-		artifact_type := util.GetConfigValue("type", "type", cmd, "").(string)
-		name := util.GetConfigValue("name", "name", cmd, "").(string)
-=======
-
-		grpc_host := util.GetConfigValue("grpc_server.host", "grpc-host", cmd, "").(string)
-		grpc_port := util.GetConfigValue("grpc_server.port", "grpc-port", cmd, 0).(int)
-
->>>>>>> 74162bad
 		tag := util.GetConfigValue("tag", "tag", cmd, "").(string)
 		artifactID := viper.GetInt32("id")
 		latest_versions := viper.GetInt32("latest-versions")
