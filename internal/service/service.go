// SPDX-FileCopyrightText: Copyright 2023 The Minder Authors
// SPDX-License-Identifier: Apache-2.0

// Package service contains the business logic for the minder services.
package service

import (
	"context"
	"fmt"

	"github.com/ThreeDotsLabs/watermill/message"
	"github.com/open-feature/go-sdk/openfeature"
	"golang.org/x/sync/errgroup"

	"github.com/mindersec/minder/internal/auth"
	"github.com/mindersec/minder/internal/auth/jwt"
	"github.com/mindersec/minder/internal/authz"
	"github.com/mindersec/minder/internal/controlplane"
	"github.com/mindersec/minder/internal/controlplane/metrics"
	"github.com/mindersec/minder/internal/crypto"
	"github.com/mindersec/minder/internal/db"
	"github.com/mindersec/minder/internal/eea"
	"github.com/mindersec/minder/internal/email/awsses"
	"github.com/mindersec/minder/internal/email/noop"
	"github.com/mindersec/minder/internal/engine"
	"github.com/mindersec/minder/internal/entities/handlers"
	propService "github.com/mindersec/minder/internal/entities/properties/service"
	"github.com/mindersec/minder/internal/flags"
	"github.com/mindersec/minder/internal/history"
	"github.com/mindersec/minder/internal/invites"
	"github.com/mindersec/minder/internal/marketplaces"
	"github.com/mindersec/minder/internal/metrics/meters"
	"github.com/mindersec/minder/internal/projects"
	"github.com/mindersec/minder/internal/providers"
	"github.com/mindersec/minder/internal/providers/dockerhub"
	ghprov "github.com/mindersec/minder/internal/providers/github"
	"github.com/mindersec/minder/internal/providers/github/clients"
	"github.com/mindersec/minder/internal/providers/github/installations"
	ghmanager "github.com/mindersec/minder/internal/providers/github/manager"
	"github.com/mindersec/minder/internal/providers/github/service"
	gitlabmanager "github.com/mindersec/minder/internal/providers/gitlab/manager"
	"github.com/mindersec/minder/internal/providers/manager"
	"github.com/mindersec/minder/internal/providers/ratecache"
	"github.com/mindersec/minder/internal/providers/session"
	provtelemetry "github.com/mindersec/minder/internal/providers/telemetry"
	"github.com/mindersec/minder/internal/reconcilers"
	"github.com/mindersec/minder/internal/reminderprocessor"
	"github.com/mindersec/minder/internal/repositories"
	"github.com/mindersec/minder/internal/roles"
	serverconfig "github.com/mindersec/minder/pkg/config/server"
	"github.com/mindersec/minder/pkg/engine/selectors"
	"github.com/mindersec/minder/pkg/eventer"
	"github.com/mindersec/minder/pkg/eventer/interfaces"
	"github.com/mindersec/minder/pkg/profiles"
	"github.com/mindersec/minder/pkg/ruletypes"
)

// AllInOneServerService is a helper function that starts the gRPC and HTTP servers,
// the eventer, aggregator, the executor, and the reconciler.
//
//nolint:gocyclo // This function is expected to be large
func AllInOneServerService(
	ctx context.Context,
	cfg *serverconfig.Config,
	store db.Store,
	jwtValidator jwt.Validator,
	restClientCache ratecache.RestClientCache,
	authzClient authz.Client,
	idClient auth.Resolver,
	serverMetrics metrics.Metrics,
	providerMetrics provtelemetry.ProviderMetrics,
	executorMiddleware []message.HandlerMiddleware,
	meterFactory meters.MeterFactory,
) error {
	errg, ctx := errgroup.WithContext(ctx)
	flags.OpenFeatureProviderFromFlags(ctx, cfg.Flags)
	featureFlagClient := openfeature.NewClient(cfg.Flags.AppName)

<<<<<<< HEAD
	evt, err := events.Setup(ctx, featureFlagClient, &cfg.Events)
=======
	evt, err := eventer.New(ctx, nil, &cfg.Events)
>>>>>>> 1bc9af58
	if err != nil {
		return fmt.Errorf("unable to setup eventer: %w", err)
	}

	cryptoEngine, err := crypto.NewEngineFromConfig(cfg)
	if err != nil {
		return fmt.Errorf("failed to create crypto engine: %w", err)
	}

	serverconfig.FallbackOAuthClientConfigValues("github", &cfg.Provider.GitHub.OAuthClientConfig)
	serverconfig.FallbackOAuthClientConfigValues("github-app", &cfg.Provider.GitHubApp.OAuthClientConfig)

	inviteSvc := invites.NewInviteService()
	selChecker := selectors.NewEnv()
	profileSvc := profiles.NewProfileService(evt, selChecker)
	ruleSvc := ruletypes.NewRuleTypeService()
	roleScv := roles.NewRoleService()
	marketplace, err := marketplaces.NewMarketplaceFromServiceConfig(cfg.Marketplace, profileSvc, ruleSvc)
	if err != nil {
		return fmt.Errorf("failed to create marketplace: %w", err)
	}

	fallbackTokenClient := ghprov.NewFallbackTokenClient(cfg.Provider)
	ghClientFactory := clients.NewGitHubClientFactory(providerMetrics)
	providerStore := providers.NewProviderStore(store)
	projectCreator := projects.NewProjectCreator(authzClient, marketplace, &cfg.DefaultProfiles)
	propSvc := propService.NewPropertiesService(store)

	// TODO: isolate GitHub-specific wiring. We'll need to isolate GitHub
	// webhook handling to make this viable.
	ghProviders := service.NewGithubProviderService(
		store,
		cryptoEngine,
		serverMetrics,
		&cfg.Provider,
		makeProjectFactory(projectCreator, cfg.Identity),
		ghClientFactory,
	)
	githubProviderManager := ghmanager.NewGitHubProviderClassManager(
		restClientCache,
		ghClientFactory,
		&cfg.Provider,
		&cfg.WebhookConfig,
		fallbackTokenClient,
		cryptoEngine,
		store,
		ghProviders,
		propSvc,
		serverMetrics,
		evt,
	)

	provmans := []manager.ProviderClassManager{githubProviderManager}

	if flags.Bool(ctx, featureFlagClient, flags.DockerHubProvider) {
		dockerhubProviderManager := dockerhub.NewDockerHubProviderClassManager(
			cryptoEngine,
			store,
		)
		provmans = append(provmans, dockerhubProviderManager)
	}

	if flags.Bool(ctx, featureFlagClient, flags.GitLabProvider) {
		gitlabProviderManager, err := gitlabmanager.NewGitLabProviderClassManager(
			ctx,
			cryptoEngine,
			store,
			evt,
			cfg.Provider.GitLab,
			cfg.WebhookConfig,
		)
		if err != nil {
			return fmt.Errorf("failed to create gitlab provider manager: %w", err)
		}

		provmans = append(provmans, gitlabProviderManager)
	}

	providerManager, closer, err := manager.NewProviderManager(ctx, providerStore,
		provmans...)
	if err != nil {
		return fmt.Errorf("failed to create provider manager: %w", err)
	}
	defer closer()

	providerAuthManager, err := manager.NewAuthManager(provmans...)
	if err != nil {
		return fmt.Errorf("failed to create provider auth manager: %w", err)
	}
	historySvc := history.NewEvaluationHistoryService(providerManager)
	repos := repositories.NewRepositoryService(store, propSvc, evt, providerManager)
	projectDeleter := projects.NewProjectDeleter(authzClient, providerManager)
	sessionsService := session.NewProviderSessionService(providerManager, providerStore, store)

	s := controlplane.NewServer(
		store,
		evt,
		cfg,
		serverMetrics,
		jwtValidator,
		cryptoEngine,
		authzClient,
		idClient,
		inviteSvc,
		repos,
		propSvc,
		roleScv,
		profileSvc,
		historySvc,
		ruleSvc,
		ghProviders,
		providerManager,
		providerAuthManager,
		providerStore,
		sessionsService,
		projectDeleter,
		projectCreator,
		featureFlagClient,
	)

	// Subscribe to events from the identity server
	err = controlplane.SubscribeToIdentityEvents(ctx, store, authzClient, cfg, projectDeleter)
	if err != nil {
		return fmt.Errorf("unable to subscribe to identity server events: %w", err)
	}
	err = controlplane.SubscribeToAdminEvents(ctx, store, authzClient, cfg, projectDeleter)
	if err != nil {
		return fmt.Errorf("unable to subscribe to account events: %w", err)
	}

	aggr := eea.NewEEA(store, evt, &cfg.Events.Aggregator, propSvc, providerManager)

	// consume flush-all events
	evt.ConsumeEvents(aggr)

	// prepend the aggregator to the executor options
	executorMiddleware = append([]message.HandlerMiddleware{aggr.AggregateMiddleware}, executorMiddleware...)
	executorMetrics, err := engine.NewExecutorMetrics(meterFactory)
	if err != nil {
		return fmt.Errorf("unable to create metrics for executor: %w", err)
	}

	profileStore := profiles.NewProfileStore(store)
	selEnv := selectors.NewEnv()

	// Register the executor to handle entity evaluations
	exec := engine.NewExecutor(
		store,
		providerManager,
		executorMetrics,
		historySvc,
		featureFlagClient,
		profileStore,
		selEnv,
		propSvc,
	)

	handler := engine.NewExecutorEventHandler(
		ctx,
		evt,
		executorMiddleware,
		exec,
	)

	evt.ConsumeEvents(handler)

	// Register the reconciler to handle entity events
	rec, err := reconcilers.NewReconciler(store, evt, cryptoEngine, providerManager, repos)
	if err != nil {
		return fmt.Errorf("unable to create reconciler: %w", err)
	}
	evt.ConsumeEvents(rec)

	// Register the installation manager to handle provider installation events
	im := installations.NewInstallationManager(ghProviders)
	evt.ConsumeEvents(im)

	// Register the entity refresh manager to handle entity refresh events
	refresh := handlers.NewRefreshEntityAndEvaluateHandler(evt, store, propSvc, providerManager)
	evt.ConsumeEvents(refresh)

	refreshById := handlers.NewRefreshByIDAndEvaluateHandler(evt, store, propSvc, providerManager)
	evt.ConsumeEvents(refreshById)

	addOriginatingEntity := handlers.NewAddOriginatingEntityHandler(evt, store, propSvc, providerManager)
	evt.ConsumeEvents(addOriginatingEntity)

	delOriginatingEntity := handlers.NewRemoveOriginatingEntityHandler(evt, store, propSvc, providerManager)
	evt.ConsumeEvents(delOriginatingEntity)

	getAndDeleteEntity := handlers.NewGetEntityAndDeleteHandler(evt, store, propSvc)
	evt.ConsumeEvents(getAndDeleteEntity)

	// Register the email manager to handle email invitations
	var mailClient interfaces.Consumer
	if cfg.Email.AWSSES.Region != "" && cfg.Email.AWSSES.Sender != "" {
		// If AWS SES is configured, use it to send emails
		mailClient, err = awsses.New(ctx, cfg.Email.AWSSES.Sender, cfg.Email.AWSSES.Region)
		if err != nil {
			return fmt.Errorf("unable to create aws ses email client: %w", err)
		}
	} else {
		// Otherwise, use a no-op email client
		mailClient = noop.New()
	}
	evt.ConsumeEvents(mailClient)

	// Processor would only work for sql driver as reminder publisher is sql based
	reminderProcessor := reminderprocessor.NewReminderProcessor(evt)
	evt.ConsumeEvents(reminderProcessor)

	// Start the gRPC and HTTP server in separate goroutines
	errg.Go(func() error {
		return s.StartGRPCServer(ctx)
	})

	errg.Go(func() error {
		return s.StartHTTPServer(ctx)
	})

	errg.Go(func() error {
		defer evt.Close()
		return evt.Run(ctx)
	})

	// Wait for event handlers to start running
	<-evt.Running()

	// Flush all cache
	if err := aggr.FlushAll(ctx); err != nil {
		return fmt.Errorf("error flushing cache: %w", err)
	}

	// Wait for all entity events to be executed
	handler.Wait()

	return errg.Wait()
}

// makeProjectFactory creates a callback used for GitHub project creation.
// The callback is used to construct a project for a GitHub App installation which was
// created by a user through the app installation flow on GitHub.  The flow on GitHub
// cannot be tied back to a specific project, so we create a new project for the provider.
//
// This is a callback because we want to encapsulate components like identity,
// projectCreator and the like from the providers implementation.
func makeProjectFactory(
	projectCreator projects.ProjectCreator,
	identity serverconfig.IdentityConfigWrapper,
) service.ProjectFactory {
	return func(
		ctx context.Context,
		qtx db.Querier,
		name string,
		ghUser int64,
	) (*db.Project, error) {
		user, err := auth.GetUserForGitHubId(ctx, identity, ghUser)
		if err != nil {
			return nil, fmt.Errorf("error getting user for GitHub ID: %w", err)
		}
		// Ensure the user already exists in the database
		if _, err := qtx.GetUserBySubject(ctx, user); err != nil {
			return nil, fmt.Errorf("error getting user %s from database: %w", user, err)
		}

		topLevelProject, err := projectCreator.ProvisionSelfEnrolledProject(
			ctx,
			qtx,
			name,
			user,
		)
		if err != nil {
			return nil, fmt.Errorf("error creating project: %w", err)
		}
		return topLevelProject, nil
	}
}<|MERGE_RESOLUTION|>--- conflicted
+++ resolved
@@ -76,11 +76,7 @@
 	flags.OpenFeatureProviderFromFlags(ctx, cfg.Flags)
 	featureFlagClient := openfeature.NewClient(cfg.Flags.AppName)
 
-<<<<<<< HEAD
-	evt, err := events.Setup(ctx, featureFlagClient, &cfg.Events)
-=======
 	evt, err := eventer.New(ctx, nil, &cfg.Events)
->>>>>>> 1bc9af58
 	if err != nil {
 		return fmt.Errorf("unable to setup eventer: %w", err)
 	}
