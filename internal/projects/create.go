//
// Copyright 2024 Stacklok, Inc.
//
// Licensed under the Apache License, Version 2.0 (the "License");
// you may not use this file except in compliance with the License.
// You may obtain a copy of the License at
//
//     http://www.apache.org/licenses/LICENSE-2.0
//
// Unless required by applicable law or agreed to in writing, software
// distributed under the License is distributed on an "AS IS" BASIS,
// WITHOUT WARRANTIES OR CONDITIONS OF ANY KIND, either express or implied.
// See the License for the specific language governing permissions and
// limitations under the License.

package projects

import (
	"context"
	"encoding/json"
	"errors"
	"fmt"

	"github.com/google/uuid"
	"github.com/rs/zerolog/log"
	"google.golang.org/protobuf/types/known/timestamppb"

	"github.com/stacklok/minder/internal/authz"
	"github.com/stacklok/minder/internal/config/server"
	"github.com/stacklok/minder/internal/db"
	"github.com/stacklok/minder/internal/marketplaces"
<<<<<<< HEAD
	"github.com/stacklok/minder/internal/marketplaces/types"
	"github.com/stacklok/minder/internal/providers"
=======
>>>>>>> 0ee5660a
	github "github.com/stacklok/minder/internal/providers/github/oauth"
	pb "github.com/stacklok/minder/pkg/api/protobuf/go/minder/v1"
	"github.com/stacklok/minder/pkg/mindpak"
)

var (
	// ErrProjectAlreadyExists is returned when a project with the same name already exists
	ErrProjectAlreadyExists = errors.New("project already exists")
)

// DefaultProviderFactory creates the default GitHub provider for a project.
func DefaultProviderFactory(ctx context.Context, qtx db.Querier, projectID uuid.UUID) (db.Provider, error) {
	return qtx.CreateProvider(ctx, db.CreateProviderParams{
		Name:       github.Github,
		ProjectID:  projectID,
		Class:      db.NullProviderClass{ProviderClass: db.ProviderClassGithub, Valid: true},
		Implements: github.Implements,
		Definition: json.RawMessage(`{"github": {}}`),
		AuthFlows:  github.AuthorizationFlows,
	})
}

// ProvisionSelfEnrolledProject creates the default records, such as projects, roles and provider for the organization
func ProvisionSelfEnrolledProject(
	ctx context.Context,
	authzClient authz.Client,
	qtx db.Querier,
	projectName string,
	userSub string,
	providerFactory providers.ProviderFactory,
	// Passing these as arguments to minimize code changes. In future, it may
	// make sense to hang these project create/delete methods off a struct or
	// interface to reduce the amount of dependencies which need to be passed
	// to individual methods.
	marketplace marketplaces.Marketplace,
	profilesCfg server.DefaultProfilesConfig,
) (outproj *pb.Project, projerr error) {
	projectmeta := NewSelfEnrolledMetadata(projectName)

	jsonmeta, err := json.Marshal(&projectmeta)
	if err != nil {
		return nil, fmt.Errorf("failed to marshal meta: %w", err)
	}

	projectID := uuid.New()

	// Create authorization tuple
	// NOTE: This is only creating a tuple for the project, not the organization
	//       We currently have no use for the organization and it might be
	//       removed in the future.
	if err := authzClient.Write(ctx, userSub, authz.AuthzRoleAdmin, projectID); err != nil {
		return nil, fmt.Errorf("failed to create authorization tuple: %w", err)
	}
	defer func() {
		if outproj == nil && projerr != nil {
			if err := authzClient.Delete(ctx, userSub, authz.AuthzRoleAdmin, projectID); err != nil {
				log.Ctx(ctx).Error().Err(err).Msg("failed to delete authorization tuple")
			}
		}
	}()

	// we need to create the default records for the organization
	project, err := qtx.CreateProjectWithID(ctx, db.CreateProjectWithIDParams{
		ID:       projectID,
		Name:     projectName,
		Metadata: jsonmeta,
	})
	if err != nil {
		// Check if `project_name_lower_idx` unique constraint was violated
		if db.ErrIsUniqueViolation(err) {
			return nil, ErrProjectAlreadyExists
		}
		return nil, fmt.Errorf("failed to create default project: %v", err)
	}

	prj := pb.Project{
		ProjectId:   project.ID.String(),
		Name:        project.Name,
		Description: projectmeta.Public.Description,
		DisplayName: projectmeta.Public.DisplayName,
		CreatedAt:   timestamppb.New(project.CreatedAt),
		UpdatedAt:   timestamppb.New(project.UpdatedAt),
	}

	// Create GitHub provider
<<<<<<< HEAD
	dbProvider, err := providerFactory(ctx, qtx, project.ID)
=======
	_, err = qtx.CreateProvider(ctx, db.CreateProviderParams{
		Name:       github.Github,
		ProjectID:  project.ID,
		Class:      db.NullProviderClass{ProviderClass: db.ProviderClassGithub, Valid: true},
		Implements: github.Implements,
		Definition: json.RawMessage(`{"github": {}}`),
		AuthFlows:  github.AuthorizationFlows,
	})
>>>>>>> 0ee5660a
	if err != nil {
		return nil, fmt.Errorf("failed to create provider: %v", err)
	}

	// Enable any default profiles and rule types in the project.
	// For now, we subscribe to a single bundle and a single profile.
	// Both are specified in the service config.
	bundleID := mindpak.ID(profilesCfg.Bundle.Namespace, profilesCfg.Bundle.Name)
	if err := marketplace.Subscribe(ctx, project.ID, bundleID, qtx); err != nil {
		return nil, fmt.Errorf("unable to subscribe to bundle: %w", err)
	}
	for _, profileName := range profilesCfg.GetProfiles() {
		if err := marketplace.AddProfile(ctx, project.ID, bundleID, profileName, qtx); err != nil {
			return nil, fmt.Errorf("unable to enable bundle profile: %w", err)
		}
	}

	return &prj, nil
}<|MERGE_RESOLUTION|>--- conflicted
+++ resolved
@@ -29,11 +29,6 @@
 	"github.com/stacklok/minder/internal/config/server"
 	"github.com/stacklok/minder/internal/db"
 	"github.com/stacklok/minder/internal/marketplaces"
-<<<<<<< HEAD
-	"github.com/stacklok/minder/internal/marketplaces/types"
-	"github.com/stacklok/minder/internal/providers"
-=======
->>>>>>> 0ee5660a
 	github "github.com/stacklok/minder/internal/providers/github/oauth"
 	pb "github.com/stacklok/minder/pkg/api/protobuf/go/minder/v1"
 	"github.com/stacklok/minder/pkg/mindpak"
@@ -44,26 +39,13 @@
 	ErrProjectAlreadyExists = errors.New("project already exists")
 )
 
-// DefaultProviderFactory creates the default GitHub provider for a project.
-func DefaultProviderFactory(ctx context.Context, qtx db.Querier, projectID uuid.UUID) (db.Provider, error) {
-	return qtx.CreateProvider(ctx, db.CreateProviderParams{
-		Name:       github.Github,
-		ProjectID:  projectID,
-		Class:      db.NullProviderClass{ProviderClass: db.ProviderClassGithub, Valid: true},
-		Implements: github.Implements,
-		Definition: json.RawMessage(`{"github": {}}`),
-		AuthFlows:  github.AuthorizationFlows,
-	})
-}
-
 // ProvisionSelfEnrolledProject creates the default records, such as projects, roles and provider for the organization
-func ProvisionSelfEnrolledProject(
+func ProvisionSelfEnrolledOAuthProject(
 	ctx context.Context,
 	authzClient authz.Client,
 	qtx db.Querier,
 	projectName string,
 	userSub string,
-	providerFactory providers.ProviderFactory,
 	// Passing these as arguments to minimize code changes. In future, it may
 	// make sense to hang these project create/delete methods off a struct or
 	// interface to reduce the amount of dependencies which need to be passed
@@ -71,11 +53,55 @@
 	marketplace marketplaces.Marketplace,
 	profilesCfg server.DefaultProfilesConfig,
 ) (outproj *pb.Project, projerr error) {
+	project, projectmeta, err := ProvisionSelfEnrolledProject(ctx, authzClient, qtx, projectName, userSub, marketplace, profilesCfg)
+	if err != nil {
+		return nil, err
+	}
+
+	prj := pb.Project{
+		ProjectId:   project.ID.String(),
+		Name:        project.Name,
+		Description: projectmeta.Public.Description,
+		DisplayName: projectmeta.Public.DisplayName,
+		CreatedAt:   timestamppb.New(project.CreatedAt),
+		UpdatedAt:   timestamppb.New(project.UpdatedAt),
+	}
+
+	// Create GitHub provider
+	_, err = qtx.CreateProvider(ctx, db.CreateProviderParams{
+		Name:       github.Github,
+		ProjectID:  project.ID,
+		Class:      db.NullProviderClass{ProviderClass: db.ProviderClassGithub, Valid: true},
+		Implements: github.Implements,
+		Definition: json.RawMessage(`{"github": {}}`),
+		AuthFlows:  github.AuthorizationFlows,
+	})
+	if err != nil {
+		return nil, fmt.Errorf("failed to create provider: %v", err)
+	}
+	return &prj, nil
+}
+
+// ProvisionSelfEnrolledProject creates the core default components of the project (project,
+// marketplace subscriptions, etc.) but *does not* create a project.
+func ProvisionSelfEnrolledProject(
+	ctx context.Context,
+	authzClient authz.Client,
+	qtx db.Querier,
+	projectName string,
+	userSub string,
+	// Passing these as arguments to minimize code changes. In future, it may
+	// make sense to hang these project create/delete methods off a struct or
+	// interface to reduce the amount of dependencies which need to be passed
+	// to individual methods.
+	marketplace marketplaces.Marketplace,
+	profilesCfg server.DefaultProfilesConfig,
+) (outproj *db.Project, projmeta *Metadata, projerr error) {
 	projectmeta := NewSelfEnrolledMetadata(projectName)
 
 	jsonmeta, err := json.Marshal(&projectmeta)
 	if err != nil {
-		return nil, fmt.Errorf("failed to marshal meta: %w", err)
+		return nil, nil, fmt.Errorf("failed to marshal meta: %w", err)
 	}
 
 	projectID := uuid.New()
@@ -85,7 +111,7 @@
 	//       We currently have no use for the organization and it might be
 	//       removed in the future.
 	if err := authzClient.Write(ctx, userSub, authz.AuthzRoleAdmin, projectID); err != nil {
-		return nil, fmt.Errorf("failed to create authorization tuple: %w", err)
+		return nil, nil, fmt.Errorf("failed to create authorization tuple: %w", err)
 	}
 	defer func() {
 		if outproj == nil && projerr != nil {
@@ -104,35 +130,9 @@
 	if err != nil {
 		// Check if `project_name_lower_idx` unique constraint was violated
 		if db.ErrIsUniqueViolation(err) {
-			return nil, ErrProjectAlreadyExists
+			return nil, nil, ErrProjectAlreadyExists
 		}
-		return nil, fmt.Errorf("failed to create default project: %v", err)
-	}
-
-	prj := pb.Project{
-		ProjectId:   project.ID.String(),
-		Name:        project.Name,
-		Description: projectmeta.Public.Description,
-		DisplayName: projectmeta.Public.DisplayName,
-		CreatedAt:   timestamppb.New(project.CreatedAt),
-		UpdatedAt:   timestamppb.New(project.UpdatedAt),
-	}
-
-	// Create GitHub provider
-<<<<<<< HEAD
-	dbProvider, err := providerFactory(ctx, qtx, project.ID)
-=======
-	_, err = qtx.CreateProvider(ctx, db.CreateProviderParams{
-		Name:       github.Github,
-		ProjectID:  project.ID,
-		Class:      db.NullProviderClass{ProviderClass: db.ProviderClassGithub, Valid: true},
-		Implements: github.Implements,
-		Definition: json.RawMessage(`{"github": {}}`),
-		AuthFlows:  github.AuthorizationFlows,
-	})
->>>>>>> 0ee5660a
-	if err != nil {
-		return nil, fmt.Errorf("failed to create provider: %v", err)
+		return nil, nil, fmt.Errorf("failed to create default project: %v", err)
 	}
 
 	// Enable any default profiles and rule types in the project.
@@ -140,13 +140,13 @@
 	// Both are specified in the service config.
 	bundleID := mindpak.ID(profilesCfg.Bundle.Namespace, profilesCfg.Bundle.Name)
 	if err := marketplace.Subscribe(ctx, project.ID, bundleID, qtx); err != nil {
-		return nil, fmt.Errorf("unable to subscribe to bundle: %w", err)
+		return nil, nil, fmt.Errorf("unable to subscribe to bundle: %w", err)
 	}
 	for _, profileName := range profilesCfg.GetProfiles() {
 		if err := marketplace.AddProfile(ctx, project.ID, bundleID, profileName, qtx); err != nil {
-			return nil, fmt.Errorf("unable to enable bundle profile: %w", err)
+			return nil, nil, fmt.Errorf("unable to enable bundle profile: %w", err)
 		}
 	}
 
-	return &prj, nil
+	return &project, &projectmeta, nil
 }