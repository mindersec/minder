--- conflicted
+++ resolved
@@ -78,11 +78,7 @@
 ) *Server {
 	t.Helper()
 
-<<<<<<< HEAD
-	evt, err := events.Setup(context.Background(), nil, &serverconfig.EventConfig{
-=======
 	evt, err := eventer.New(context.Background(), nil, &serverconfig.EventConfig{
->>>>>>> 1bc9af58
 		Driver:    "go-channel",
 		GoChannel: serverconfig.GoChannelEventConfig{},
 	})
