--- conflicted
+++ resolved
@@ -1173,21 +1173,123 @@
 	require.Nil(t, patchedProfile)
 }
 
-<<<<<<< HEAD
-func TestDeleteProfile(t *testing.T) {
-	t.Parallel()
-
-=======
 func TestGetProfileStatusByName(t *testing.T) {
 	t.Parallel()
 
 	// Setup test database
->>>>>>> de2ce2b8
 	dbStore, cancelFunc, err := embedded.GetFakeStore()
 	if cancelFunc != nil {
 		t.Cleanup(cancelFunc)
 	}
-<<<<<<< HEAD
+	require.NoError(t, err, "Error creating fake store")
+
+	// Create a test project
+	ctx := context.Background()
+	dbproj, err := dbStore.CreateProject(ctx, db.CreateProjectParams{
+		Name:     "test-project",
+		Metadata: []byte(`{}`),
+	})
+	require.NoError(t, err, "Error creating test project")
+
+	// Create a test profile
+	expectedProfileName := "test-profile"
+	dbProfile, err := dbStore.CreateProfile(ctx, db.CreateProfileParams{
+		Name:      expectedProfileName,
+		ProjectID: dbproj.ID,
+	})
+	require.NoError(t, err, "Error creating test profile")
+
+	// Setup context with project information
+	ctx = engcontext.WithEntityContext(ctx, &engcontext.EntityContext{
+		Project: engcontext.Project{ID: dbproj.ID},
+	})
+
+	// Create server instance
+	s := &Server{
+		store: dbStore,
+	}
+
+	// Test case
+	t.Run("Successful retrieval of profile status by name", func(t *testing.T) {
+		t.Parallel()
+		// Prepare request
+		req := &minderv1.GetProfileStatusByNameRequest{
+			Name: expectedProfileName,
+		}
+
+		// Call the method
+		resp, err := s.GetProfileStatusByName(ctx, req)
+
+		// Assertions
+		require.NoError(t, err, "Should not return an error")
+		require.NotNil(t, resp, "Response should not be nil")
+		require.Equal(t, dbProfile.ID.String(), resp.ProfileStatus.ProfileId, "Profile ID should match")
+		require.Equal(t, expectedProfileName, resp.ProfileStatus.ProfileName, "Profile name should match")
+	})
+}
+
+func TestGetProfileStatusById(t *testing.T) {
+	t.Parallel()
+
+	// Setup test database
+	dbStore, cancelFunc, err := embedded.GetFakeStore()
+	if cancelFunc != nil {
+		t.Cleanup(cancelFunc)
+	}
+	require.NoError(t, err, "Error creating fake store")
+
+	// Create a test project
+	ctx := context.Background()
+	dbproj, err := dbStore.CreateProject(ctx, db.CreateProjectParams{
+		Name:     "test-project",
+		Metadata: []byte(`{}`),
+	})
+	require.NoError(t, err, "Error creating test project")
+
+	// Create a test profile
+	expectedProfileName := "test-profile"
+	dbProfile, err := dbStore.CreateProfile(ctx, db.CreateProfileParams{
+		Name:      expectedProfileName,
+		ProjectID: dbproj.ID,
+	})
+	require.NoError(t, err, "Error creating test profile")
+
+	// Setup context with project information
+	ctx = engcontext.WithEntityContext(ctx, &engcontext.EntityContext{
+		Project: engcontext.Project{ID: dbproj.ID},
+	})
+
+	// Create server instance
+	s := &Server{
+		store: dbStore,
+	}
+
+	// Test case
+	t.Run("Successful retrieval of profile status by ID", func(t *testing.T) {
+		t.Parallel()
+		// Prepare request
+		req := &minderv1.GetProfileStatusByIdRequest{
+			Id: dbProfile.ID.String(),
+		}
+
+		// Call the method
+		resp, err := s.GetProfileStatusById(ctx, req)
+
+		// Assertions
+		require.NoError(t, err, "Should not return an error")
+		require.NotNil(t, resp, "Response should not be nil")
+		require.Equal(t, dbProfile.ID.String(), resp.ProfileStatus.ProfileId, "Profile ID should match")
+		require.Equal(t, expectedProfileName, resp.ProfileStatus.ProfileName, "Profile name should match")
+	})
+}
+
+func TestDeleteProfile(t *testing.T) {
+	t.Parallel()
+
+	dbStore, cancelFunc, err := embedded.GetFakeStore()
+	if cancelFunc != nil {
+		t.Cleanup(cancelFunc)
+	}
 	if err != nil {
 		t.Fatalf("Error creating fake store: %v", err)
 	}
@@ -1462,64 +1564,10 @@
 func TestGetProfileById(t *testing.T) {
 	t.Parallel()
 
-=======
-	require.NoError(t, err, "Error creating fake store")
-
-	// Create a test project
-	ctx := context.Background()
-	dbproj, err := dbStore.CreateProject(ctx, db.CreateProjectParams{
-		Name:     "test-project",
-		Metadata: []byte(`{}`),
-	})
-	require.NoError(t, err, "Error creating test project")
-
-	// Create a test profile
-	expectedProfileName := "test-profile"
-	dbProfile, err := dbStore.CreateProfile(ctx, db.CreateProfileParams{
-		Name:      expectedProfileName,
-		ProjectID: dbproj.ID,
-	})
-	require.NoError(t, err, "Error creating test profile")
-
-	// Setup context with project information
-	ctx = engcontext.WithEntityContext(ctx, &engcontext.EntityContext{
-		Project: engcontext.Project{ID: dbproj.ID},
-	})
-
-	// Create server instance
-	s := &Server{
-		store: dbStore,
-	}
-
-	// Test case
-	t.Run("Successful retrieval of profile status by name", func(t *testing.T) {
-		t.Parallel()
-		// Prepare request
-		req := &minderv1.GetProfileStatusByNameRequest{
-			Name: expectedProfileName,
-		}
-
-		// Call the method
-		resp, err := s.GetProfileStatusByName(ctx, req)
-
-		// Assertions
-		require.NoError(t, err, "Should not return an error")
-		require.NotNil(t, resp, "Response should not be nil")
-		require.Equal(t, dbProfile.ID.String(), resp.ProfileStatus.ProfileId, "Profile ID should match")
-		require.Equal(t, expectedProfileName, resp.ProfileStatus.ProfileName, "Profile name should match")
-	})
-}
-
-func TestGetProfileStatusById(t *testing.T) {
-	t.Parallel()
-
-	// Setup test database
->>>>>>> de2ce2b8
 	dbStore, cancelFunc, err := embedded.GetFakeStore()
 	if cancelFunc != nil {
 		t.Cleanup(cancelFunc)
 	}
-<<<<<<< HEAD
 	if err != nil {
 		t.Fatalf("Error creating fake store: %v", err)
 	}
@@ -1728,51 +1776,4 @@
 			}
 		})
 	}
-=======
-	require.NoError(t, err, "Error creating fake store")
-
-	// Create a test project
-	ctx := context.Background()
-	dbproj, err := dbStore.CreateProject(ctx, db.CreateProjectParams{
-		Name:     "test-project",
-		Metadata: []byte(`{}`),
-	})
-	require.NoError(t, err, "Error creating test project")
-
-	// Create a test profile
-	expectedProfileName := "test-profile"
-	dbProfile, err := dbStore.CreateProfile(ctx, db.CreateProfileParams{
-		Name:      expectedProfileName,
-		ProjectID: dbproj.ID,
-	})
-	require.NoError(t, err, "Error creating test profile")
-
-	// Setup context with project information
-	ctx = engcontext.WithEntityContext(ctx, &engcontext.EntityContext{
-		Project: engcontext.Project{ID: dbproj.ID},
-	})
-
-	// Create server instance
-	s := &Server{
-		store: dbStore,
-	}
-
-	// Test case
-	t.Run("Successful retrieval of profile status by ID", func(t *testing.T) {
-		t.Parallel()
-		// Prepare request
-		req := &minderv1.GetProfileStatusByIdRequest{
-			Id: dbProfile.ID.String(),
-		}
-
-		// Call the method
-		resp, err := s.GetProfileStatusById(ctx, req)
-
-		// Assertions
-		require.NoError(t, err, "Should not return an error")
-		require.NotNil(t, resp, "Response should not be nil")
-		require.Equal(t, dbProfile.ID.String(), resp.ProfileStatus.ProfileId, "Profile ID should match")
-		require.Equal(t, expectedProfileName, resp.ProfileStatus.ProfileName, "Profile name should match")
-	})
->>>>>>> de2ce2b8
 }