--- conflicted
+++ resolved
@@ -155,12 +155,8 @@
 	sessionService session.ProviderSessionService,
 	projectDeleter projects.ProjectDeleter,
 	projectCreator projects.ProjectCreator,
-<<<<<<< HEAD
+	entityService entitySvc.EntityService,
 	featureFlagClient flags.Interface,
-=======
-	entityService entitySvc.EntityService,
-	featureFlagClient *openfeature.Client,
->>>>>>> cb682e0b
 ) *Server {
 	return &Server{
 		store:               store,
