name: golangci-lint
on:
  workflow_call:
permissions:
  contents: read
  # Optional: allow read access to pull request. Use with `only-new-issues` option.
  # pull-requests: read
jobs:
  golangci-lint:
    name: Go Lint
    runs-on: ubuntu-latest
    steps:
      - uses: actions/checkout@v4
      - uses: actions/setup-go@v5
        with:
          go-version-file: 'go.mod'
          cache: false
      - name: golangci-lint
        uses: golangci/golangci-lint-action@v3
        with:
<<<<<<< HEAD
          version: latest # Switch to a version _after_ v1.54.2 to pick up paralleltest 1.0.9
=======
          version: v1.55.2
>>>>>>> 26cc49f8
<|MERGE_RESOLUTION|>--- conflicted
+++ resolved
@@ -18,8 +18,4 @@
       - name: golangci-lint
         uses: golangci/golangci-lint-action@v3
         with:
-<<<<<<< HEAD
-          version: latest # Switch to a version _after_ v1.54.2 to pick up paralleltest 1.0.9
-=======
-          version: v1.55.2
->>>>>>> 26cc49f8
+          version: latest # Switch to a version _after_ v1.55.2 to pick up paralleltest 1.0.9